--- conflicted
+++ resolved
@@ -265,30 +265,6 @@
       todos: TodosPage,
     }[currentRoute]
 
-<<<<<<< HEAD
-        {/* Main App Sidebar */}
-        <div className={`
-          fixed inset-y-0 left-0 z-50 w-64 bg-white dark:bg-gray-800 border-r border-gray-200 dark:border-gray-700 transform transition-transform duration-300 ease-in-out lg:translate-x-0 lg:static lg:inset-0
-          ${sidebarOpen ? 'translate-x-0' : '-translate-x-full'}
-        `}
-        >
-          {renderSidebar({})}
-        </div>
-
-        {/* Notes page content */}
-        <div className="flex-1 flex flex-col overflow-hidden">
-          <Suspense fallback={<LoadingSpinner />}>
-            <NotesPage sidebarOpen={false} setSidebarOpen={() => setSidebarOpen(true)} />
-          </Suspense>
-        </div>
-      </div>
-    )
-  }
-
-  // For todos page - full height layout
-  if (currentRoute === 'todos') {
-=======
->>>>>>> 8d8ed757
     return (
       <div className="flex h-screen">
         {/* Mobile sidebar overlay */}
@@ -311,13 +287,9 @@
 
         {/* Page content */}
         <div className="flex-1 flex flex-col overflow-hidden">
-<<<<<<< HEAD
           <Suspense fallback={<LoadingSpinner />}>
-            <TodosPage sidebarOpen={false} setSidebarOpen={() => setSidebarOpen(true)} />
+            <PageComponent />
           </Suspense>
-=======
-          <PageComponent />
->>>>>>> 8d8ed757
         </div>
       </div>
     )
